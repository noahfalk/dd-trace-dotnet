﻿<?xml version="1.0" encoding="utf-8"?>
<Project DefaultTargets="Build" ToolsVersion="15.0" xmlns="http://schemas.microsoft.com/developer/msbuild/2003">
  <ItemGroup Label="ProjectConfigurations">
    <ProjectConfiguration Include="Debug|Win32">
      <Configuration>Debug</Configuration>
      <Platform>Win32</Platform>
    </ProjectConfiguration>
    <ProjectConfiguration Include="Debug|x64">
      <Configuration>Debug</Configuration>
      <Platform>x64</Platform>
    </ProjectConfiguration>
    <ProjectConfiguration Include="Release|Win32">
      <Configuration>Release</Configuration>
      <Platform>Win32</Platform>
    </ProjectConfiguration>
    <ProjectConfiguration Include="Release|x64">
      <Configuration>Release</Configuration>
      <Platform>x64</Platform>
    </ProjectConfiguration>
  </ItemGroup>
  <PropertyGroup Label="Globals">
    <ProjectGuid>{91B6272F-5780-4C94-8071-DBBA7B4F67F3}</ProjectGuid>
    <Keyword>Win32Proj</Keyword>
    <RootNamespace>ClrProfiler</RootNamespace>
    <WindowsTargetPlatformVersion>10.0.17134.0</WindowsTargetPlatformVersion>
    <CORECLR_PATH>..\..\lib\coreclr</CORECLR_PATH>
    <ProjectName>Datadog.Trace.ClrProfiler.Native</ProjectName>
    <VCPKG_PATH>$(SolutionDir)..\vcpkg</VCPKG_PATH>
    <VCPKG_PLATFORM Condition="'$(Platform)'=='Win32'">x86</VCPKG_PLATFORM>
    <VCPKG_PLATFORM Condition="'$(Platform)'=='x64'">x64</VCPKG_PLATFORM>
    <VCPKG_INCLUDES>$(VCPKG_PATH)\packages\fmt_$(VCPKG_PLATFORM)-windows-static\include;$(VCPKG_PATH)\packages\spdlog_$(VCPKG_PLATFORM)-windows-static\include</VCPKG_INCLUDES>
    <VCPKG_LIBS Condition="'$(Configuration)'=='Release'">$(VCPKG_PATH)\packages\fmt_$(VCPKG_PLATFORM)-windows-static\lib\fmt.lib</VCPKG_LIBS>
    <VCPKG_LIBS Condition="'$(Configuration)'=='Debug'">$(VCPKG_PATH)\packages\fmt_$(VCPKG_PLATFORM)-windows-static\debug\lib\fmtd.lib</VCPKG_LIBS>
  </PropertyGroup>
  <Import Project="$(VCTargetsPath)\Microsoft.Cpp.Default.props" />
  <PropertyGroup Condition="'$(Configuration)|$(Platform)'=='Debug|x64'" Label="Configuration">
    <ConfigurationType>StaticLibrary</ConfigurationType>
    <UseDebugLibraries>true</UseDebugLibraries>
    <PlatformToolset>v141</PlatformToolset>
    <CharacterSet>Unicode</CharacterSet>
  </PropertyGroup>
  <PropertyGroup Condition="'$(Configuration)|$(Platform)'=='Debug|Win32'" Label="Configuration">
    <ConfigurationType>StaticLibrary</ConfigurationType>
    <UseDebugLibraries>true</UseDebugLibraries>
    <PlatformToolset>v141</PlatformToolset>
    <CharacterSet>Unicode</CharacterSet>
  </PropertyGroup>
  <PropertyGroup Condition="'$(Configuration)|$(Platform)'=='Release|x64'" Label="Configuration">
    <ConfigurationType>StaticLibrary</ConfigurationType>
    <UseDebugLibraries>false</UseDebugLibraries>
    <PlatformToolset>v141</PlatformToolset>
    <WholeProgramOptimization>true</WholeProgramOptimization>
    <CharacterSet>Unicode</CharacterSet>
  </PropertyGroup>
  <PropertyGroup Condition="'$(Configuration)|$(Platform)'=='Release|Win32'" Label="Configuration">
    <ConfigurationType>StaticLibrary</ConfigurationType>
    <UseDebugLibraries>false</UseDebugLibraries>
    <PlatformToolset>v141</PlatformToolset>
    <WholeProgramOptimization>true</WholeProgramOptimization>
    <CharacterSet>Unicode</CharacterSet>
  </PropertyGroup>
  <Import Project="$(VCTargetsPath)\Microsoft.Cpp.props" />
  <ImportGroup Label="PropertySheets">
    <Import Project="$(UserRootDir)\Microsoft.Cpp.$(Platform).user.props" Condition="exists('$(UserRootDir)\Microsoft.Cpp.$(Platform).user.props')" Label="LocalAppDataPlatform" />
  </ImportGroup>
  <PropertyGroup Label="UserMacros" />
  <PropertyGroup Condition="'$(Configuration)|$(Platform)'=='Debug|x64'">
    <LinkIncremental>true</LinkIncremental>
    <IncludePath>$(CORECLR_PATH)\src\pal\prebuilt\inc;$(CORECLR_PATH)\src\inc;$(CORECLR_PATH)\bin\Product\$(BuildOS).$(BuildArch).$(BuildType)\inc;$(VC_IncludePath);$(NETFXSDKDir)Include\um;$(WindowsSDK_IncludePath);$(VCPKG_INCLUDES)</IncludePath>
    <OutDir>bin\$(Configuration)\$(Platform)\static\</OutDir>
    <IntDir>obj\$(Configuration)\$(Platform)\static\</IntDir>
  </PropertyGroup>
  <PropertyGroup Condition="'$(Configuration)|$(Platform)'=='Debug|Win32'">
    <LinkIncremental>true</LinkIncremental>
    <IncludePath>$(CORECLR_PATH)\src\pal\prebuilt\inc;$(CORECLR_PATH)\src\inc;$(CORECLR_PATH)\bin\Product\$(BuildOS).$(BuildArch).$(BuildType)\inc;$(VC_IncludePath);$(NETFXSDKDir)Include\um;$(WindowsSDK_IncludePath);$(VCPKG_INCLUDES)</IncludePath>
    <OutDir>bin\$(Configuration)\x86\static\</OutDir>
    <IntDir>obj\$(Configuration)\x86\static\</IntDir>
  </PropertyGroup>
  <PropertyGroup Condition="'$(Configuration)|$(Platform)'=='Release|x64'">
    <LinkIncremental>false</LinkIncremental>
    <IncludePath>$(CORECLR_PATH)\src\pal\prebuilt\inc;$(CORECLR_PATH)\src\inc;$(CORECLR_PATH)\bin\Product\$(BuildOS).$(BuildArch).$(BuildType)\inc;$(VC_IncludePath);$(NETFXSDKDir)Include\um;$(WindowsSDK_IncludePath);$(VCPKG_INCLUDES)</IncludePath>
    <OutDir>bin\$(Configuration)\$(Platform)\static\</OutDir>
    <IntDir>obj\$(Configuration)\$(Platform)\static\</IntDir>
  </PropertyGroup>
  <PropertyGroup Condition="'$(Configuration)|$(Platform)'=='Release|Win32'">
    <LinkIncremental>false</LinkIncremental>
    <IncludePath>$(CORECLR_PATH)\src\pal\prebuilt\inc;$(CORECLR_PATH)\src\inc;$(CORECLR_PATH)\bin\Product\$(BuildOS).$(BuildArch).$(BuildType)\inc;$(VC_IncludePath);$(NETFXSDKDir)Include\um;$(WindowsSDK_IncludePath);$(VCPKG_INCLUDES)</IncludePath>
    <OutDir>bin\$(Configuration)\x86\static\</OutDir>
    <IntDir>obj\$(Configuration)\x86\static\</IntDir>
  </PropertyGroup>
  <ItemDefinitionGroup Condition="'$(Configuration)|$(Platform)'=='Debug|x64'">
    <ClCompile>
      <WarningLevel>Level3</WarningLevel>
      <Optimization>Disabled</Optimization>
      <TreatWarningAsError>false</TreatWarningAsError>
      <RuntimeLibrary>MultiThreadedDebug</RuntimeLibrary>
      <LanguageStandard>stdcpp17</LanguageStandard>
      <PreprocessorDefinitions>_SILENCE_CXX17_CODECVT_HEADER_DEPRECATION_WARNING;_CRT_SECURE_NO_WARNINGS;%(PreprocessorDefinitions)</PreprocessorDefinitions>
      <MultiProcessorCompilation>true</MultiProcessorCompilation>
      <ConformanceMode>true</ConformanceMode>
      <AdditionalIncludeDirectories>..\..\..\vcpkg\packages\nlohmann-json_x64-windows-static\include;%(AdditionalIncludeDirectories)</AdditionalIncludeDirectories>
    </ClCompile>
    <Lib>
      <AdditionalDependencies>$(VCPKG_LIBS);%(AdditionalDependencies)</AdditionalDependencies>
    </Lib>
  </ItemDefinitionGroup>
  <ItemDefinitionGroup Condition="'$(Configuration)|$(Platform)'=='Debug|Win32'">
    <ClCompile>
      <WarningLevel>Level3</WarningLevel>
      <Optimization>Disabled</Optimization>
      <TreatWarningAsError>false</TreatWarningAsError>
      <RuntimeLibrary>MultiThreadedDebug</RuntimeLibrary>
      <LanguageStandard>stdcpp17</LanguageStandard>
      <PreprocessorDefinitions>_SILENCE_CXX17_CODECVT_HEADER_DEPRECATION_WARNING;_CRT_SECURE_NO_WARNINGS;%(PreprocessorDefinitions)</PreprocessorDefinitions>
      <MultiProcessorCompilation>true</MultiProcessorCompilation>
      <ConformanceMode>true</ConformanceMode>
      <AdditionalIncludeDirectories>..\..\..\vcpkg\packages\nlohmann-json_x86-windows-static\include;%(AdditionalIncludeDirectories)</AdditionalIncludeDirectories>
    </ClCompile>
    <Lib>
      <AdditionalDependencies>$(VCPKG_LIBS);%(AdditionalDependencies)</AdditionalDependencies>
    </Lib>
  </ItemDefinitionGroup>
  <ItemDefinitionGroup Condition="'$(Configuration)|$(Platform)'=='Release|x64'">
    <ClCompile>
      <WarningLevel>Level3</WarningLevel>
      <Optimization>MaxSpeed</Optimization>
      <FunctionLevelLinking>true</FunctionLevelLinking>
      <TreatWarningAsError>true</TreatWarningAsError>
      <RuntimeLibrary>MultiThreaded</RuntimeLibrary>
      <PreprocessorDefinitions>_SILENCE_CXX17_CODECVT_HEADER_DEPRECATION_WARNING;_CRT_SECURE_NO_WARNINGS;%(PreprocessorDefinitions)</PreprocessorDefinitions>
      <LanguageStandard>stdcpp17</LanguageStandard>
      <MultiProcessorCompilation>true</MultiProcessorCompilation>
      <ConformanceMode>true</ConformanceMode>
      <InlineFunctionExpansion>AnySuitable</InlineFunctionExpansion>
      <IntrinsicFunctions>true</IntrinsicFunctions>
      <FavorSizeOrSpeed>Speed</FavorSizeOrSpeed>
      <OmitFramePointers>true</OmitFramePointers>
      <AdditionalIncludeDirectories>..\..\..\vcpkg\packages\nlohmann-json_x64-windows-static\include;%(AdditionalIncludeDirectories)</AdditionalIncludeDirectories>
    </ClCompile>
    <Lib>
      <AdditionalDependencies>$(VCPKG_LIBS);%(AdditionalDependencies)</AdditionalDependencies>
    </Lib>
  </ItemDefinitionGroup>
  <ItemDefinitionGroup Condition="'$(Configuration)|$(Platform)'=='Release|Win32'">
    <ClCompile>
      <WarningLevel>Level3</WarningLevel>
      <Optimization>MaxSpeed</Optimization>
      <FunctionLevelLinking>true</FunctionLevelLinking>
      <TreatWarningAsError>true</TreatWarningAsError>
      <RuntimeLibrary>MultiThreaded</RuntimeLibrary>
      <PreprocessorDefinitions>_SILENCE_CXX17_CODECVT_HEADER_DEPRECATION_WARNING;_CRT_SECURE_NO_WARNINGS;%(PreprocessorDefinitions)</PreprocessorDefinitions>
      <LanguageStandard>stdcpp17</LanguageStandard>
      <MultiProcessorCompilation>true</MultiProcessorCompilation>
      <ConformanceMode>true</ConformanceMode>
      <InlineFunctionExpansion>AnySuitable</InlineFunctionExpansion>
      <IntrinsicFunctions>true</IntrinsicFunctions>
      <FavorSizeOrSpeed>Speed</FavorSizeOrSpeed>
      <OmitFramePointers>true</OmitFramePointers>
      <AdditionalIncludeDirectories>..\..\..\vcpkg\packages\nlohmann-json_x86-windows-static\include;%(AdditionalIncludeDirectories)</AdditionalIncludeDirectories>
    </ClCompile>
    <Lib>
      <AdditionalDependencies>$(VCPKG_LIBS);%(AdditionalDependencies)</AdditionalDependencies>
    </Lib>
  </ItemDefinitionGroup>
  <ItemGroup>
    <ClInclude Include="class_factory.h" />
    <ClInclude Include="com_ptr.h" />
    <ClInclude Include="cor_profiler.h" />
    <ClInclude Include="cor_profiler_base.h" />
    <ClInclude Include="cs_holder.h" />
    <ClInclude Include="id_to_info_map.h" />
    <ClInclude Include="il_rewriter.h" />
    <ClInclude Include="il_rewriter_wrapper.h" />
    <ClInclude Include="integration.h" />
    <ClInclude Include="integration_loader.h" />
    <ClInclude Include="clr_helpers.h" />
<<<<<<< HEAD
    <ClInclude Include="json.hpp" />
    <ClInclude Include="logging.h" />
=======
>>>>>>> d6574b30
    <ClInclude Include="macros.h" />
    <ClInclude Include="metadata_builder.h" />
    <ClInclude Include="module_metadata.h" />
    <ClInclude Include="stdafx.h" />
    <ClInclude Include="util.h" />
  </ItemGroup>
  <ItemGroup>
    <ClCompile Include="class_factory.cpp" />
    <ClCompile Include="clr_helpers.cpp" />
    <ClCompile Include="cor_profiler_base.cpp" />
    <ClCompile Include="cs_holder.cpp" />
    <ClCompile Include="cor_profiler.cpp" />
    <ClCompile Include="il_rewriter.cpp" />
    <ClCompile Include="il_rewriter_wrapper.cpp" />
    <ClCompile Include="integration.cpp" />
    <ClCompile Include="integration_loader.cpp" />
    <ClCompile Include="interop.cpp" />
    <ClCompile Include="logging.cpp" />
    <ClCompile Include="metadata_builder.cpp" />
    <ClCompile Include="util.cpp" />
  </ItemGroup>
  <ItemGroup>
    <None Include="packages.config" />
  </ItemGroup>
  <Import Project="$(VCTargetsPath)\Microsoft.Cpp.targets" />
</Project><|MERGE_RESOLUTION|>--- conflicted
+++ resolved
@@ -174,11 +174,6 @@
     <ClInclude Include="integration.h" />
     <ClInclude Include="integration_loader.h" />
     <ClInclude Include="clr_helpers.h" />
-<<<<<<< HEAD
-    <ClInclude Include="json.hpp" />
-    <ClInclude Include="logging.h" />
-=======
->>>>>>> d6574b30
     <ClInclude Include="macros.h" />
     <ClInclude Include="metadata_builder.h" />
     <ClInclude Include="module_metadata.h" />
