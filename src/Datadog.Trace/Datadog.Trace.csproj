﻿<Project Sdk="Microsoft.NET.Sdk">

  <PropertyGroup>
<<<<<<< HEAD
    <TargetFrameworks>net45;net461;netstandard2.0;</TargetFrameworks>
=======
    <TargetFrameworks Condition="'$(OS)' == 'Windows_NT'">netstandard2.0;net45;net461</TargetFrameworks>
    <TargetFrameworks Condition="'$(OS)' != 'Windows_NT'">netstandard2.0</TargetFrameworks>
>>>>>>> 4f5d5c1e
    <Version>0.7.1-beta</Version>

    <!-- NuGet -->
    <Title>Datadog APM</Title>
    <Description>Manual instrumentation library for Datadog APM</Description>
    <Authors>lucas.pimentel.datadog;bmermet</Authors>
  </PropertyGroup>

  <PropertyGroup Condition=" '$(TargetFramework)' == 'netstandard2.0' ">
    <DefineConstants>LIBLOG_PORTABLE</DefineConstants>
  </PropertyGroup>

  <ItemGroup Condition=" '$(TargetFramework)' != 'netstandard2.0' ">
    <Reference Include="System.Web" />
  </ItemGroup>

  <ItemGroup>
    <PackageReference Include="Microsoft.CSharp" Version="4.5.0" />
    <PackageReference Include="MsgPack.Cli" Version="1.0.0" />
    <PackageReference Include="System.Net.Http" Version="4.3.4" />
    <PackageReference Include="System.Runtime.InteropServices.RuntimeInformation" Version="4.3.0" />
  </ItemGroup>

  <ItemGroup>
    <Folder Include="Services\" />
  </ItemGroup>

</Project><|MERGE_RESOLUTION|>--- conflicted
+++ resolved
@@ -1,12 +1,8 @@
 ﻿<Project Sdk="Microsoft.NET.Sdk">
 
   <PropertyGroup>
-<<<<<<< HEAD
-    <TargetFrameworks>net45;net461;netstandard2.0;</TargetFrameworks>
-=======
-    <TargetFrameworks Condition="'$(OS)' == 'Windows_NT'">netstandard2.0;net45;net461</TargetFrameworks>
+    <TargetFrameworks>net45;net461;netstandard2.0</TargetFrameworks>
     <TargetFrameworks Condition="'$(OS)' != 'Windows_NT'">netstandard2.0</TargetFrameworks>
->>>>>>> 4f5d5c1e
     <Version>0.7.1-beta</Version>
 
     <!-- NuGet -->
